--- conflicted
+++ resolved
@@ -637,8 +637,8 @@
 
         #endregion
 
-<<<<<<< HEAD
         #region OnException support
+
         [Test]
         public void Proxy_OnException_NoException_NotFired()
         {
@@ -734,7 +734,23 @@
         {
             var mockService = new Mock<ITestService>();
             mockService.Setup(m => m.VoidMethod("test")).Throws(new FaultException());
-=======
+            var serviceHost = InProcTestFactory.CreateHost<ITestService>(new TestServiceImpl(mockService));
+
+            var proxy = WcfClientProxy.Create<ITestService>(c =>
+            {
+                c.SetEndpoint(serviceHost.Binding, serviceHost.EndpointAddress);
+                c.OnException += (sender, args) =>
+                {
+                    Assert.IsInstanceOf<FaultException>(args.Exception, "Exception");
+                    Assert.AreEqual("VoidMethod", args.InvokeInfo.MethodName, "InvokeInfo.MethodName");
+                    Assert.AreEqual(typeof (ITestService), args.ServiceType, "ServiceType");
+                };
+            });
+            Assert.Catch<FaultException>(() => proxy.VoidMethod("test"));
+        }
+
+        #endregion
+
         #region ChannelFactory support
 
         [Test]
@@ -754,27 +770,14 @@
         public void Proxy_ChannelFactory_UsesConfiguredEndpoint()
         {
             var mockService = new Mock<ITestService>();
->>>>>>> a29d26af
-            var serviceHost = InProcTestFactory.CreateHost<ITestService>(new TestServiceImpl(mockService));
-
-            var proxy = WcfClientProxy.Create<ITestService>(c =>
-            {
-<<<<<<< HEAD
-                c.SetEndpoint(serviceHost.Binding, serviceHost.EndpointAddress);
-                c.OnException += (sender, args) =>
-                {
-                    Assert.IsInstanceOf<FaultException>(args.Exception, "Exception");
-                    Assert.AreEqual("VoidMethod", args.InvokeInfo.MethodName, "InvokeInfo.MethodName");
-                    Assert.AreEqual(typeof(ITestService), args.ServiceType, "ServiceType");
-                };
-            });
-            Assert.Catch<FaultException>(() => proxy.VoidMethod("test"));
-=======
+            var serviceHost = InProcTestFactory.CreateHost<ITestService>(new TestServiceImpl(mockService));
+
+            var proxy = WcfClientProxy.Create<ITestService>(c =>
+            {
                 c.SetEndpoint(new BasicHttpBinding(), new EndpointAddress("http://localhost:23456/SomeOtherTestServicUrl"));
                 // assert that the endpoint is the same
                 Assert.AreEqual(new Uri("http://localhost:23456/SomeOtherTestServicUrl"), c.ChannelFactory.Endpoint.Address.Uri);
             });
->>>>>>> a29d26af
         }
 
         #endregion
