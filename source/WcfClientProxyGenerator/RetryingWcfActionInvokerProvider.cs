--- conflicted
+++ resolved
@@ -30,20 +30,14 @@
         }
 
         #region IRetryingProxyConfigurator
+
         /// <summary>
         /// Fires before the invocation of a service method, at every retry.
         /// </summary>
         public event OnInvokeHandler OnBeforeInvoke
         {
-            add
-            {
-                _actionInvoker.OnBeforeInvoke += value;
-            }
-
-            remove
-            {
-                _actionInvoker.OnBeforeInvoke -= value;
-            }
+            add { _actionInvoker.OnBeforeInvoke += value; }
+            remove { _actionInvoker.OnBeforeInvoke -= value; }
         }
 
         /// <summary>
@@ -51,32 +45,20 @@
         /// </summary>
         public event OnInvokeHandler OnAfterInvoke
         {
-            add
-            {
-                _actionInvoker.OnAfterInvoke += value;
-            }
-
-            remove
-            {
-                _actionInvoker.OnAfterInvoke -= value;
-            }
+            add { _actionInvoker.OnAfterInvoke += value; }
+            remove { _actionInvoker.OnAfterInvoke -= value; }
         }
 
         /// <summary>
-<<<<<<< HEAD
         /// Fires after the successful invocation of a method.
         /// </summary>
         public event OnExceptionHandler OnException
         {
-            add
-            {
-                _actionInvoker.OnException += value;
-            }
+            add { _actionInvoker.OnException += value; }
+            remove { _actionInvoker.OnException -= value; }
+        }
 
-            remove
-            {
-                _actionInvoker.OnException -= value;
-=======
+        /// <summary>
         /// Allows access to WCF extensibility features.
         /// </summary>
         public ChannelFactory ChannelFactory
@@ -90,7 +72,6 @@
                 }
 
                 return _channelFactory;
->>>>>>> a29d26af
             }
         }
 
