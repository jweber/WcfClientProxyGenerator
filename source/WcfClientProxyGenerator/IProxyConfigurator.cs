﻿using System.ServiceModel;
using System.ServiceModel.Channels;

namespace WcfClientProxyGenerator
{
    public interface IProxyConfigurator
    {
        void UseDefaultEndpoint();
        void SetEndpoint(string endpointConfigurationName);
        void SetEndpoint(Binding binding, EndpointAddress endpointAddress);

        /// <summary>
        /// Event that is fired when the method is about to be called.
        /// The event is fired for every attempt to call the service method.
        /// </summary>
        event OnInvokeHandler OnBeforeInvoke;

        /// <summary>
        /// Event that is fired after the service method has been called.
        /// This event fires only when the method has been successfully called.
        /// </summary>
        event OnInvokeHandler OnAfterInvoke;

        /// <summary>
<<<<<<< HEAD
        /// Event that is fired if the service call fails with an exception.
        /// This event is fired for every failed attempt to call the service method.
        /// </summary>
        event OnExceptionHandler OnException;
=======
        /// Allows access to WCF extensibility features.
        /// </summary>
        /// <remarks>
        /// Make sure this is called after any other endpoint-modifying configuration operations,
        /// as not doing so will not produce expected results.
        /// </remarks>
        ChannelFactory ChannelFactory { get; }
>>>>>>> a29d26af
    }
}<|MERGE_RESOLUTION|>--- conflicted
+++ resolved
@@ -22,12 +22,12 @@
         event OnInvokeHandler OnAfterInvoke;
 
         /// <summary>
-<<<<<<< HEAD
         /// Event that is fired if the service call fails with an exception.
         /// This event is fired for every failed attempt to call the service method.
         /// </summary>
         event OnExceptionHandler OnException;
-=======
+
+        /// <summary>
         /// Allows access to WCF extensibility features.
         /// </summary>
         /// <remarks>
@@ -35,6 +35,5 @@
         /// as not doing so will not produce expected results.
         /// </remarks>
         ChannelFactory ChannelFactory { get; }
->>>>>>> a29d26af
     }
 }